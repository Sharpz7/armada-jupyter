"""
Example of getting jupyter notebook running on a k8s cluster.
"""

import grpc
from armada_client.client import ArmadaClient

from armada_jupyter.constants import HOST, PORT, DISABLE_SSL, JOB_SET_ID

from armada_jupyter.submissions import Submission, Job


def create_armada_request(job: Job, client: ArmadaClient):

    # Create the PodSpec for the job
    return client.create_job_request_item(
        priority=job.priority,
        pod_spec=job.podspec,
        namespace=job.namespace,
        ingress=job.ingress,
        services=job.services,
        labels=job.labels,
        annotations=job.annotations,
    )


def submit(submission: Submission):
    """
    Starts a workflow for jupyter notebook.
    """

    # Ensures that the correct channel type is generated
    if DISABLE_SSL:
        channel = grpc.insecure_channel(f"{HOST}:{PORT}")
    else:
        channel_credentials = grpc.ssl_channel_credentials()
        channel = grpc.secure_channel(
            f"{HOST}:{PORT}",
            channel_credentials,
        )

    client = ArmadaClient(channel)

<<<<<<< HEAD
    queue = submission.armada_queue

    # Create the PodSpec for the job
    job_request_item = create_armada_request(submission, client)
    resp = client.submit_jobs(
        queue=queue, job_set_id=JOB_SET_ID, job_request_items=[job_request_item]
    )
    return resp, client
=======
    queue = submission.queue
    job_set_id = submission.job_set_id

    # Create the PodSpec for the job
    job_request_items = [create_armada_request(job, client) for job in submission.jobs]
    client.submit_jobs(
        queue=queue, job_set_id=job_set_id, job_request_items=job_request_items
    )
>>>>>>> 9cabb89b
<|MERGE_RESOLUTION|>--- conflicted
+++ resolved
@@ -5,7 +5,7 @@
 import grpc
 from armada_client.client import ArmadaClient
 
-from armada_jupyter.constants import HOST, PORT, DISABLE_SSL, JOB_SET_ID
+from armada_jupyter.constants import HOST, PORT, DISABLE_SSL
 
 from armada_jupyter.submissions import Submission, Job
 
@@ -41,22 +41,12 @@
 
     client = ArmadaClient(channel)
 
-<<<<<<< HEAD
-    queue = submission.armada_queue
-
-    # Create the PodSpec for the job
-    job_request_item = create_armada_request(submission, client)
-    resp = client.submit_jobs(
-        queue=queue, job_set_id=JOB_SET_ID, job_request_items=[job_request_item]
-    )
-    return resp, client
-=======
     queue = submission.queue
     job_set_id = submission.job_set_id
 
     # Create the PodSpec for the job
     job_request_items = [create_armada_request(job, client) for job in submission.jobs]
-    client.submit_jobs(
+    resp = client.submit_jobs(
         queue=queue, job_set_id=job_set_id, job_request_items=job_request_items
     )
->>>>>>> 9cabb89b
+    return resp, client