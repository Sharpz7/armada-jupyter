--- conflicted
+++ resolved
@@ -130,26 +130,6 @@
                 print(e.details())
                 raise e
 
-<<<<<<< HEAD
-    # Checks that job Started correct
-    for event in event_stream:
-
-        event = client.unmarshal_event_response(event)
-
-        # find the job_id that matches the event
-        if event.message.job_id == job_id:
-
-            if event.type == EventType.queued:
-                print("Job is Queued")
-                if not submission.wait_for_jobs_running:
-                    return True
-
-            if event.type == EventType.running:
-                return True
-
-            elif event.type in TERMINAL_EVENTS:
-                return False
-
     return False
 
 
@@ -161,7 +141,4 @@
     job_id = url.split("-")[-3]
     client.cancel_jobs(job_id=job_id)
 
-    return job_id
-=======
-    return False
->>>>>>> 6a0b079e
+    return job_id