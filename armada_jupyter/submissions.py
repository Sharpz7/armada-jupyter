--- conflicted
+++ resolved
@@ -68,62 +68,6 @@
             f"timeout={self.timeout}, jobs={self.jobs})"
         )
 
-<<<<<<< HEAD
-    def to_podspec(self) -> core_v1.PodSpec:
-        """
-        Converts a Submission to a kubernetes PodSpec
-        """
-
-        requests = {}
-        limits = {}
-
-        if self.resources:
-            requests = {
-                YMLSTR.cpu: self.resources.requests.cpu,
-                YMLSTR.memory: self.resources.requests.memory,
-            }
-
-            limits = {
-                YMLSTR.cpu: self.resources.limits.cpu,
-                YMLSTR.memory: self.resources.limits.memory,
-            }
-
-            if self.resources.requests.nvidia_gpu:
-                requests[YMLSTR.nvidia_gpu] = self.resources.requests.nvidia_gpu
-
-            if self.resources.requests.amd_gpu:
-                requests[YMLSTR.amd_gpu] = self.resources.requests.amd_gpu
-
-            if self.resources.limits.nvidia_gpu:
-                limits[YMLSTR.nvidia_gpu] = self.resources.limits.nvidia_gpu
-
-            if self.resources.limits.amd_gpu:
-                limits[YMLSTR.amd_gpu] = self.resources.limits.amd_gpu
-
-        return core_v1.PodSpec(
-            containers=[
-                core_v1.Container(
-                    name=self.name,
-                    image=self.image,
-                    securityContext=core_v1.SecurityContext(runAsUser=1000),
-                    ports=[core_v1.ContainerPort(containerPort=8888)],
-                    resources=core_v1.ResourceRequirements(
-                        requests=requests, limits=limits
-                    ),
-                )
-            ]
-        )
-
-
-def k8s_resources_from_dict(
-    limits: Optional[Dict[str, Union[str, int]]] = None,
-    requests: Optional[Dict[str, Union[str, int]]] = None,
-) -> K8sResources:
-    """
-    Creates a K8sResources object from a dict
-    """
-=======
->>>>>>> 9cabb89b
 
 def convert_to_submission(file: str) -> Submission:
     """
