--- conflicted
+++ resolved
@@ -41,18 +41,12 @@
     Represents a Armada-Jupyter Submission
     """
 
-<<<<<<< HEAD
-    def __init__(self, queue: str, job_set_id: str, jobs: List[Job]):
-        self.queue = queue
-        self.job_set_id = job_set_id
-=======
     def __init__(
         self, queue: str, job_set_id: str, wait_for_jobs_running: bool, jobs: List[Job]
     ):
         self.queue = queue
         self.job_set_id = job_set_id
         self.wait_for_jobs_running = wait_for_jobs_running
->>>>>>> 81c318b6
         self.jobs = jobs
 
     def __repr__(self) -> str:
@@ -110,16 +104,12 @@
             )
         )
 
-<<<<<<< HEAD
-    return Submission(data[YMLSTR.QUEUE], data[YMLSTR.JOB_SET_ID], jobs)
-=======
     return Submission(
         data[YMLSTR.QUEUE],
         data[YMLSTR.JOB_SET_ID],
         data[YMLSTR.WAIT_FOR_JOBS_RUNNING],
         jobs,
     )
->>>>>>> 81c318b6
 
 
 def remap_ingress_protobuf_keys(config: Dict[str, str]):
