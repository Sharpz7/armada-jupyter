--- conflicted
+++ resolved
@@ -21,10 +21,7 @@
 
     QUEUE = "queue"
     JOB_SET_ID = "jobSetId"
-<<<<<<< HEAD
-=======
     WAIT_FOR_JOBS_RUNNING = "waitForJobsRunning"
->>>>>>> 81c318b6
 
 
 DISABLE_SSL = os.environ.get("DISABLE_SSL", False)
