import grpc
import typer
from armada_client.client import ArmadaClient

from armada_jupyter import armada_utils, submissions
from armada_jupyter.armada_utils import check_job_status, construct_url, cancel_job
from armada_jupyter.constants import DISABLE_SSL, HOST, PORT

app = typer.Typer(help="CLI for Armada Jupyter.")


# Ensures that the correct channel type is generated
if DISABLE_SSL:
    channel = grpc.insecure_channel(f"{HOST}:{PORT}")
else:
    channel_credentials = grpc.ssl_channel_credentials()
    channel = grpc.secure_channel(
        f"{HOST}:{PORT}",
        channel_credentials,
    )

armada_client = ArmadaClient(channel)


@app.command()
def submit(file: str):
    """
    Creates new JupyterLab pods defined in the submission file
    """
    submit_worker(file, armada_client)


@app.command()
def cancel(url: str):
    """
<<<<<<< HEAD
    Accepts a URL and cancels the corresponding job
=======
    Accepts a URL and cancels the corresponding job.

    This should be the URL that was returned when the job was submitted.

    i.e https://jupyterlab-8888-armada-JOBID-0.jupyter.domain:8888
>>>>>>> ccdd165d
    """

    job_id = cancel_job(url, armada_client)
    typer.echo(f"\nCancelled job at {url} with Job ID {job_id}")


def submit_worker(file: str, client: ArmadaClient):
    """
    A worker function for submit command.

    This function is separated from submit command to allow for easier testing.
    """

    typer.echo(f"Getting Submission Objects from {file}")
    submission = submissions.convert_to_submission(file)

    typer.echo(f"Submitting {len(submission.jobs)} Jobs to Armada")

    for job in submission.jobs:

        job_id = armada_utils.submit(submission, job, client)
        typer.echo(f"Submitted Job {job_id} to Armada")

        successful = check_job_status(client, submission, job_id)

        if not successful:
            typer.echo(f"Job {job_id} failed to start")

        else:
            url = construct_url(job, job_id)

            if submission.wait_for_jobs_running:
                typer.echo(f"Job {job_id} is running at: {url}")

            else:
                typer.echo(f"Job {job_id} will be running at: {url}")

    typer.echo("Completed all submissions!\n\n")


if __name__ == "__main__":
    app()<|MERGE_RESOLUTION|>--- conflicted
+++ resolved
@@ -33,15 +33,11 @@
 @app.command()
 def cancel(url: str):
     """
-<<<<<<< HEAD
-    Accepts a URL and cancels the corresponding job
-=======
     Accepts a URL and cancels the corresponding job.
 
     This should be the URL that was returned when the job was submitted.
 
     i.e https://jupyterlab-8888-armada-JOBID-0.jupyter.domain:8888
->>>>>>> ccdd165d
     """
 
     job_id = cancel_job(url, armada_client)
