from armada_client.k8s.io.api.core.v1 import generated_pb2 as core_v1
from armada_client.k8s.io.apimachinery.pkg.api.resource import (
    generated_pb2 as api_resource,
)


PodSpec = core_v1.PodSpec
Containers = core_v1.Container
SecurityContext = core_v1.SecurityContext
ResourceRequirements = core_v1.ResourceRequirements
Quantity = api_resource.Quantity


def create_podspec_object(podspec_dict: dict) -> core_v1.PodSpec:
    """
    Creates a PodSpec object from a dictionary.

    Ensures that the correct types are used for the PodSpec object.
    """

    for container in podspec_dict["containers"]:
        if "resources" in container:

            if "limits" in container["resources"]:
                container["resources"]["limits"] = {
                    key: Quantity(string=str(value))
                    for key, value in container["resources"]["limits"].items()
                }

            if "requests" in container["resources"]:
                container["resources"]["requests"] = {
                    key: Quantity(string=str(value))
                    for key, value in container["resources"]["requests"].items()
                }

    # check that length of containers is exactly 1
    # if not, raise an error
    if len(podspec_dict["containers"]) != 1:
        raise ValueError(
            "Only one container per pod is supported. Please check your podspec."
        )

<<<<<<< HEAD
    # serviceport = job.podspec.containers[0].ports[0].containerPort
    # container_name = job.podspec.containers[0].name
    # namespace = job.namespace
    # check these values are present in the podspec
    # if not, raise an error

=======
>>>>>>> 81c318b6
    if "containers" not in podspec_dict:
        raise ValueError("Please specify a container in your podspec.")

    if "ports" not in podspec_dict["containers"][0]:
        raise ValueError("Please specify a port in your podspec.")

    if "containerPort" not in podspec_dict["containers"][0]["ports"][0]:
        raise ValueError("Please specify a containerPort in your podspec.")

    if "name" not in podspec_dict["containers"][0]:
        raise ValueError("Please specify a name for the containers in your podspec.")

    return core_v1.PodSpec(**podspec_dict)<|MERGE_RESOLUTION|>--- conflicted
+++ resolved
@@ -40,15 +40,6 @@
             "Only one container per pod is supported. Please check your podspec."
         )
 
-<<<<<<< HEAD
-    # serviceport = job.podspec.containers[0].ports[0].containerPort
-    # container_name = job.podspec.containers[0].name
-    # namespace = job.namespace
-    # check these values are present in the podspec
-    # if not, raise an error
-
-=======
->>>>>>> 81c318b6
     if "containers" not in podspec_dict:
         raise ValueError("Please specify a container in your podspec.")
 
