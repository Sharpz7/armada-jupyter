from concurrent import futures

import grpc
import pytest

from armada_client.armada.submit_pb2 import IngressConfig, ServiceConfig, ServiceType
from armada_client.client import ArmadaClient
from armada_client.k8s.io.api.core.v1 import generated_pb2 as core_v1
from armada_client.k8s.io.apimachinery.pkg.api.resource import (
    generated_pb2 as api_resource,
)
from armada_jupyter.armada import create_armada_request
from armada_jupyter.submissions import Job


@pytest.fixture(scope="session", autouse=True)
def server_mock():
    server = grpc.server(futures.ThreadPoolExecutor(max_workers=10))
    server.add_insecure_port("[::]:12345")
    server.start()

    yield
    server.stop(False)


channel = grpc.insecure_channel(target="127.0.0.1:12345")
tester = ArmadaClient(
    grpc.insecure_channel(
        target="127.0.0.1:12345",
        options={
            "grpc.keepalive_time_ms": 30000,
        }.items(),
    )
)


fake_ingress = IngressConfig(ports=[8888], tls_enabled=False)

<<<<<<< HEAD
fake_submission_small = Submission(
    name="jupyterlab",
    image="jupyter/tensorflow-notebook:latest",
    armada_queue="default",
    armada_priority=1,
    timeout="36h",
)
=======
fake_service = ServiceConfig(type=ServiceType.NodePort, ports=[8888])
>>>>>>> 9cabb89b

fake_podspec_full = core_v1.PodSpec(
    containers=[
        core_v1.Container(
            name="jupyterlab",
            image="jupyter/tensorflow-notebook:latest",
            securityContext=core_v1.SecurityContext(runAsUser=1000),
<<<<<<< HEAD
            ports=[core_v1.ContainerPort(containerPort=8888)],
            resources={},
=======
            resources=core_v1.ResourceRequirements(
                requests={
                    "cpu": api_resource.Quantity(string="1"),
                    "memory": api_resource.Quantity(string="1Gi"),
                    "nvidia.com/gpu": api_resource.Quantity(string="1"),
                },
                limits={
                    "cpu": api_resource.Quantity(string="1"),
                    "memory": api_resource.Quantity(string="1Gi"),
                    "nvidia.com/gpu": api_resource.Quantity(string="1"),
                },
            ),
>>>>>>> 9cabb89b
        )
    ],
)

fake_job_general = Job(
    podspec=fake_podspec_full,
    priority=1,
    namespace="adam",
    ingress=[fake_ingress],
    services=[fake_service],
    labels={"test": "test"},
    annotations={"test.com/annotation": "true"},
)


@pytest.mark.parametrize(
    "fake_job",
    [fake_job_general],
)
def test_create_armada_request(fake_job):
    request = create_armada_request(fake_job, tester)
    assert request.pod_spec == fake_job.podspec
    assert request.ingress[0] == fake_job.ingress[0]
    assert request.services[0] == fake_job.services[0]
    assert request.priority == fake_job.priority
    assert request.namespace == fake_job.namespace
    assert request.labels == fake_job.labels
    assert request.annotations == fake_job.annotations<|MERGE_RESOLUTION|>--- conflicted
+++ resolved
@@ -36,17 +36,7 @@
 
 fake_ingress = IngressConfig(ports=[8888], tls_enabled=False)
 
-<<<<<<< HEAD
-fake_submission_small = Submission(
-    name="jupyterlab",
-    image="jupyter/tensorflow-notebook:latest",
-    armada_queue="default",
-    armada_priority=1,
-    timeout="36h",
-)
-=======
 fake_service = ServiceConfig(type=ServiceType.NodePort, ports=[8888])
->>>>>>> 9cabb89b
 
 fake_podspec_full = core_v1.PodSpec(
     containers=[
@@ -54,10 +44,6 @@
             name="jupyterlab",
             image="jupyter/tensorflow-notebook:latest",
             securityContext=core_v1.SecurityContext(runAsUser=1000),
-<<<<<<< HEAD
-            ports=[core_v1.ContainerPort(containerPort=8888)],
-            resources={},
-=======
             resources=core_v1.ResourceRequirements(
                 requests={
                     "cpu": api_resource.Quantity(string="1"),
@@ -70,7 +56,6 @@
                     "nvidia.com/gpu": api_resource.Quantity(string="1"),
                 },
             ),
->>>>>>> 9cabb89b
         )
     ],
 )
