version: "0.1"

queue: default
jobSetId: job-set-1
<<<<<<< HEAD
=======
waitForJobsRunning: true
>>>>>>> 81c318b6
jobs:
  - priority: 1
    namespace: jupyter
    labels:
      test: test
    annotations:
      test.com/annotation: "true"
    ingress:
      - tlsEnabled: false
        ports:
          - 8888
    services:
      - type: NodePort
        ports:
          - 8888
    podSpec:
      restartPolicy: Never
      containers:
        - name: jupyterlab
          imagePullPolicy: IfNotPresent
          image: jupyter/tensorflow-notebook:latest
          securityContext:
            runAsUser: 1000
          resources:
            limits:
              memory: 1Gi
              cpu: 1
              nvidia.com/gpu: 1
            requests:
              memory: 1Gi
              cpu: 1
              nvidia.com/gpu: 1
          ports:
            - containerPort: 8888
              name: jupyterlab<|MERGE_RESOLUTION|>--- conflicted
+++ resolved
@@ -2,10 +2,7 @@
 
 queue: default
 jobSetId: job-set-1
-<<<<<<< HEAD
-=======
 waitForJobsRunning: true
->>>>>>> 81c318b6
 jobs:
   - priority: 1
     namespace: jupyter
